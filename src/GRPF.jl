__precompile__(true)

# NOTE: Matlab files ('.m') referenced with `MATLAB: `  refer to the git repo:
# https://github.com/PioKow/GRPF

"""
# GRPF: Global complex Roots and Poles Finding algorithm

A Julia implementation of the GRPF (https://github.com/PioKow/GRPF) by Piotr
<<<<<<< HEAD
Kowalczyk. Matlab files ('.m') listed in _see also_ sections of function doc
strings refer to Piotr's git repo.
=======
Kowalczyk.
>>>>>>> ebe58f85
"""
module GRPF

#==
Some variable conversions from the original GRPF papers to this code:

| Paper | Code |
|-------|------|
|   𝓔   |   E  |
|   𝐶   |   C  |
|   ϕ   |  phi | <= `phis`, because it's a vector of phi
==#

using LinearAlgebra
using StaticArrays
using VoronoiDelaunay

# TODO: allow these to be set by user
const MAXITERATIONS = 100
const MAXNODES = 500000
const SKINNYTRIANGLE = 3

# NOTE: `max_coord` and `min_coord` are provided by `VoronoiDelaunay.jl`
# We are even more conservative than going from `max_coord` to
# `min_coords` because it is possible to run into floating point issues at
# the very limits
const MAXCOORD = nextfloat(max_coord, -10)
const MINCOORD = nextfloat(min_coord, 10)

struct PlotData end

struct Geometry2Function
    ra::Float64
    rb::Float64
    ia::Float64
    ib::Float64
end
(f::Geometry2Function)(z) = geom2fcn(z, f.ra, f.rb, f.ia, f.ib)
(f::Geometry2Function)(x, y) = geom2fcn(x, y, f.ra, f.rb, f.ia, f.ib)

struct ScaledFunction{T <: Function}
    f::T
    ra::Float64
    rb::Float64
    ia::Float64
    ib::Float64
end
(f::ScaledFunction)(z) = f.f(geom2fcn(z, f.ra, f.rb, f.ia, f.ib))

# These files need the above structs defined
include("VoronoiDelaunayExtensions.jl")
include("GeneralFunctions.jl")

export rectangulardomain, diskdomain, grpf, PlotData

# MATLAB: `vinq.m`
"""
    quadrant(val)

Convert complex function value `val` to quadrant number.
"""
@inline function quadrant(val::Complex)::Int8
    rv, iv = reim(val)
    if (rv > 0) & (iv >= 0)
        return 1
    elseif (rv <= 0) & (iv > 0)
        return 2
    elseif (rv < 0) & (iv <= 0)
        return 3
    else
        # (rv >= 0) & (iv < 0)
        return 4
    end
end

"""
    assignquadrants!(quadrants, nodes, fcn)

Evaluate `fcn` for [`quadrant`](@ref) at `nodes` and fill `quadrants`.

`quadrants` is a Vector{} where each index corresponds to `node` index.
"""
@inline function assignquadrants!(quadrants::Vector{<:Integer},
                          nodes::Vector{IndexablePoint2D}, f::ScaledFunction{T}) where T
    @inbounds for ii in eachindex(nodes)
        val = f(nodes[ii])
        quadrants[getindex(nodes[ii])] = quadrant(complex(val))
    end
    return nothing
end

"""
    candidateedges(tess, quadrants)

Return candidate edges ``𝓔`` that contain a phase change of 2 quadrants.

Any root or pole is located at the point where the regions described by four different
quadrants meet. Since any triangulation of the four nodes located in the four different
quadrants requires at least one edge of ``|ΔQ| = 2``, then all such edges are potentially
in the vicinity of a root or pole.

Notes:
 - Order of ``𝓔`` is not guaranteed.
 - Count of phasediffs `ΔQ` of value 1 and 3 can differ from Matlab in normal operation,
 because it depends on "direction" of edge.
"""
function candidateedges(
    tess::DelaunayTessellation2D{IndexablePoint2D},
    quadrants::Vector{<:Integer}
    )

    E = Vector{DelaunayEdge{IndexablePoint2D}}()

    for edge in delaunayedges_fast(tess)
        nodea, nodeb = geta(edge), getb(edge)
        idxa, idxb = getindex(nodea), getindex(nodeb)

        # NOTE: To match Matlab, force `idxa` < `idxb`
        # (order doesn't matter for `ΔQ == 2`, which is the only case we care about)
        # if idxa > idxb
        #     idxa, idxb = idxb, idxa
        # end

        @inbounds ΔQ = mod(quadrants[idxa] - quadrants[idxb], 4)  # phase difference
        if ΔQ == 2
            push!(E, edge)
        end
    end
    return E
end

function candidateedges(
    tess::DelaunayTessellation2D{IndexablePoint2D},
    quadrants::Vector{<:Integer},
    ::PlotData
    )

    E = Vector{DelaunayEdge{IndexablePoint2D}}()
    phasediffs = Vector{Int8}()

    for edge in delaunayedges_fast(tess)
        nodea, nodeb = geta(edge), getb(edge)
        idxa, idxb = getindex(nodea), getindex(nodeb)

        # NOTE: To match Matlab, force `idxa` < `idxb`
        # (order doesn't matter for `ΔQ == 2`, which is the only case we care about)
        if idxa > idxb
            idxa, idxb = idxb, idxa
        end

        @inbounds ΔQ = mod(quadrants[idxa] - quadrants[idxb], 4)  # phase difference
        if ΔQ == 2
            push!(E, edge)
        end

        push!(phasediffs, ΔQ)
    end
    return E, phasediffs
end

"""
    counttriangleswithnodes(tess, edges)

Count how many times each triangle contains a node in `edges`.
"""
function counttriangleswithnodes(
    tess::DelaunayTessellation2D{IndexablePoint2D},
    edges::Vector{DelaunayEdge{IndexablePoint2D}}
    )

    # Nodes of select edges
    edgenodes = Vector{IndexablePoint2D}()
    uniquenodes!(edgenodes, edges)

    # Build vector for counting number of edge nodes in each triangle
    n = 0
    @inbounds for i in eachindex(tess._trigs)
        if !isexternal(tess._trigs[i])
            n += 1
        end
    end
    trianglecounts = zeros(Int, n)

    triidx = 0
    for triangle in tess
        triidx += 1
        # `triangle` is in general not equal to `tess._trigs[triidx]`
        ea = geta(triangle)
        eb = getb(triangle)
        ec = getc(triangle)
        @inbounds for nodeidx in eachindex(edgenodes)
            if (ea == edgenodes[nodeidx]) | (eb == edgenodes[nodeidx]) | (ec == edgenodes[nodeidx])
                trianglecounts[triidx] += 1
            end
        end
    end
    return trianglecounts
end

function uniquenodes!(
    edgenodes::Vector{IndexablePoint2D},
    edges::Vector{DelaunayEdge{IndexablePoint2D}}
    )

    @inbounds for ii in eachindex(edges)
        nodea = geta(edges[ii])
        nodeb = getb(edges[ii])

        nodea in edgenodes || push!(edgenodes, nodea)
        nodeb in edgenodes || push!(edgenodes, nodeb)
    end
    return nothing
end

"""
    zone1newnodes!(newnodes, triangles, g2f, tolerance)

Add nodes to `newnodes` in zone 1, i.e. triangles that had more than one node.
"""
function zone1newnodes!(
    newnodes::Vector{IndexablePoint2D},
    triangles::Vector{DelaunayTriangle{IndexablePoint2D}},
    g2f::Geometry2Function,
    tolerance
    )

    triangle1 = triangles[1]
    n1a = geta(triangle1)
    n1b = getb(triangle1)
    push!(newnodes, (n1a+n1b)/2)

    @inbounds for ii = 1:length(triangles)-1
        na = geta(triangles[ii])
        nb = getb(triangles[ii])
        nc = getc(triangles[ii])

        addnewnode!(newnodes, nb, nc, g2f, tolerance)
        addnewnode!(newnodes, nc, na, g2f, tolerance)
        addnewnode!(newnodes, geta(triangles[ii+1]), getb(triangles[ii+1]), g2f, tolerance)
    end
    na = geta(triangles[end])
    nb = getb(triangles[end])
    nc = getc(triangles[end])
    addnewnode!(newnodes, nb, nc, g2f, tolerance)
    addnewnode!(newnodes, nc, na, g2f, tolerance)

    # Remove the first of `newnodes` if the edge is too short
    distance(g2f(n1a), g2f(n1b)) < tolerance && popfirst!(newnodes)
    return nothing
end

@inline function addnewnode!(
    newnodes::Vector{IndexablePoint2D},
    node1::IndexablePoint2D,
    node2::IndexablePoint2D,
    g2f::Geometry2Function,
    tolerance
    )

    if distance(g2f(node1), g2f(node2)) > tolerance
        avgnode = (node1+node2)/2
        @inbounds for ii in eachindex(newnodes)
            distance(newnodes[ii], avgnode) < 2*eps() && return nothing
        end
        push!(newnodes, avgnode)  # only executed if we haven't already returned
    end
    return nothing
end

"""
    zone2newnodes!(newnodes, triangles)

Add nodes to `newnodes` in zone 2 (skinny triangles).
"""
@inline function zone2newnodes!(
    newnodes::Vector{IndexablePoint2D},
    triangles::Vector{DelaunayTriangle{IndexablePoint2D}}
    )

    @inbounds for triangle in triangles
        na = geta(triangle)
        nb = getb(triangle)
        nc = getc(triangle)

        # For skinny triangle check, `geom2fcn` not needed because units cancel out
        l1 = distance(na, nb)
        l2 = distance(nb, nc)
        l3 = distance(nc, na)
        if max(l1,l2,l3)/min(l1,l2,l3) > SKINNYTRIANGLE
            avgnode = (na+nb+nc)/3
            push!(newnodes, avgnode)
        end
    end
    return nothing
end

"""
    contouredges(tess, edges)

Find contour edges from all candidate edges.
"""
function contouredges(
    tess::DelaunayTessellation2D{IndexablePoint2D},
    edges::Vector{DelaunayEdge{IndexablePoint2D}}
    )

    # Edges of triangles that contain at least 1 of `edges`
    tmpedges = Vector{DelaunayEdge{IndexablePoint2D}}()
    for triangle in tess
        # We don't know which "direction" the edges are defined in the triangle,
        # so we need to test both
        pa, pb, pc = geta(triangle), getb(triangle), getc(triangle)

        edgea = DelaunayEdge(pa, pb)
        edgearev = DelaunayEdge(pb, pa)
        edgeb = DelaunayEdge(pb, pc)
        edgebrev = DelaunayEdge(pc, pb)
        edgec = DelaunayEdge(pc, pa)
        edgecrev = DelaunayEdge(pa, pc)

        # Does triangle contain edge?
        for edge in edges
            if (edgea == edge) | (edgeb == edge) | (edgec == edge) |
                (edgearev == edge) | (edgebrev == edge) | (edgecrev == edge)
                push!(tmpedges, edgea, edgeb, edgec)
                break  # only count each triangle once
            end
        end
    end

    # Remove duplicate (reverse) edges from `tmpedges` and otherwise append to `C`
    C = Vector{DelaunayEdge{IndexablePoint2D}}()
    duplicateedges = zeros(Int8, length(tmpedges))
    @inbounds for (idxa, edgea) in enumerate(tmpedges)
        if duplicateedges[idxa] == 0
            for (idxb, edgeb) in enumerate(tmpedges)
                # Check if Edge(a,b) == Edge(b, a), i.e. if there are duplicate edges
                if edgea == DelaunayEdge(getb(edgeb), geta(edgeb))
                    duplicateedges[idxa] = 2
                    duplicateedges[idxb] = 2
                    break
                end
            end
            if duplicateedges[idxa] != 2
                duplicateedges[idxa] = 1
                push!(C, edgea)
            end
        end
    end

    return C
end

"""
    splittriangles(tess, trianglecounts)

Separate triangles in `tess` by zones.
"""
function splittriangles(
    tess::DelaunayTessellation2D{IndexablePoint2D},
    trianglecounts::Vector{<:Integer}
    )

    zone1triangles = Vector{DelaunayTriangle{IndexablePoint2D}}()
    zone2triangles = Vector{DelaunayTriangle{IndexablePoint2D}}()
    ii = 0
    @inbounds for triangle in tess
        ii += 1
        if trianglecounts[ii] > 1
            push!(zone1triangles, triangle)
        elseif trianglecounts[ii] == 1
            push!(zone2triangles, triangle)
        end
    end
    return zone1triangles, zone2triangles
end

# MATLAB: `FindNextNode.m`
"""
    findnextnode(prevnode, refnode, tempnodes, g2f)

Find the index of the next node in the candidate region boundary process. The next one (after
the reference) is picked from the fixed set of nodes.
"""
@inline function findnextnode(
    prevnode::IndexablePoint2D,
    refnode::IndexablePoint2D,
    tempnodes::Vector{IndexablePoint2D},
    g2f::Geometry2Function
    )

    P = g2f(prevnode)
    S = g2f(refnode)

    minphi = 2π + 1  # max diff of angles is 2π
    minphi_idx = 1

    for i in eachindex(tempnodes)
        @inbounds N = g2f(tempnodes[i])

        SP = P - S
        SN = N - S

        phi = mod2pi(angle(SP) - angle(SN))

        if phi < minphi
            minphi = phi
            minphi_idx = i
        end
    end

    return minphi_idx
end

# TODO: Go in reverse (from `end` rather than `1` so we don't popfirst!) or use careful indexing
# and don't pop at all
# NOTE: The nodes of each region are in reverse order compared to Matlab wrt their quadrants?
"""
<<<<<<< HEAD
    evaluateregions!(C, g2f)

# Note: The nodes of each region are in reverse order compared to Matlab wrt their quadrants?
=======
    evaluateregions!(𝐶, g2f)
>>>>>>> ebe58f85
"""
function evaluateregions!(
    C::Vector{DelaunayEdge{IndexablePoint2D}},
    g2f::Geometry2Function
    )
    # TODO: do this without the `popfirst!`s and `deleteat!`s

    # Initialize
    numregions = 1

    regions = [[geta(C[1])]]

    refnode = getb(C[1])  # type annotated to assist with boxing
    popfirst!(C)

    nextedgeidxs = Vector{Int}()
    while length(C) > 0

        # This loop is equivalent to `findall(e->geta(e)==refnode, C)`
        # but avoids closure Core.Box issue
        @inbounds for i in eachindex(C)
            if geta(C[i]) == refnode
                push!(nextedgeidxs, i)
            end
        end

        if !isempty(nextedgeidxs)
            if length(nextedgeidxs) == 1
                nextedgeidx = only(nextedgeidxs)
            else
                prevnode = regions[numregions][end]
                tempnodes = getb.(C[nextedgeidxs])
                idx = findnextnode(prevnode, refnode, tempnodes, g2f)
                nextedgeidx = nextedgeidxs[idx]
            end

            nextedge = C[nextedgeidx]
            push!(regions[numregions], geta(nextedge))
            refnode = getb(nextedge)
            deleteat!(C, nextedgeidx)
        else # isempty
            push!(regions[numregions], refnode)
            # New region
            numregions += 1
            push!(regions, [geta(C[1])])
            refnode = getb(C[1])
            popfirst!(C)
        end

        # reset `nextedgeidxs`
        empty!(nextedgeidxs)
    end

    push!(regions[numregions], refnode)

    return regions
end

"""
    rootsandpoles(regions, quadrants, geom2fcn)

Identify roots and poles of function based on regions and quadrants.
"""
function rootsandpoles(
    regions::Vector{Vector{IndexablePoint2D}},
    quadrants::Vector{Int8},
    g2f::Geometry2Function
    )

    numregions = length(regions)

    zroots = Vector{ComplexF64}() # BUG: potential type instability
    zpoles = Vector{ComplexF64}()
    for ii in eachindex(regions)
        # XXX: Order of regions?
        quadrantsequence = [quadrants[getindex(node)] for node in regions[ii]]

        # Sign flip because `regions[ii]` are in opposite order of Matlab?
        dQ = -diff(quadrantsequence)
        for jj in eachindex(dQ)
            if dQ[jj] == 3
                dQ[jj] = -1
            elseif dQ[jj] == -3
                dQ[jj] = 1
            elseif abs(dQ[jj]) == 2
                # ``|ΔQ| = 2`` is ambiguous; cannot tell whether phase increases or decreases by two quadrants
                dQ[jj] = 0
            end
        end
        q = sum(dQ)/4
        z = sum(g2f.(regions[ii]))/length(regions[ii])

        if q > 0
            push!(zroots, z)
        elseif q < 0
            push!(zpoles, z)
        end
    end

    return zroots, zpoles
end

"""
    tesselate!(tess, newnodes, fcn, geom2fcn, tolerance)

Label quadrants, identify candidate edges, and iteratively split triangles.
"""
function tesselate!(
    tess::DelaunayTessellation2D{IndexablePoint2D},
    newnodes::Vector{IndexablePoint2D},
    f::ScaledFunction,
    g2f::Geometry2Function,
    tolerance
    )

    # Initialize
    numnodes = tess._total_points_added
    @assert numnodes == 0

    E = Vector{DelaunayEdge{IndexablePoint2D}}()
    quadrants = Vector{Int8}()

    iteration = 0
    while (iteration < MAXITERATIONS) && (numnodes < MAXNODES)
        iteration += 1

        # Determine which quadrant function value belongs at each node
        numnewnodes = length(newnodes)
        append!(quadrants, Vector{Int8}(undef, numnewnodes))
        assignquadrants!(quadrants, newnodes, f)

        # Add new nodes to `tess`
        push!(tess, newnodes)
        numnodes += numnewnodes

        # Determine candidate edges that may be near a root or pole
        E = candidateedges(tess, quadrants)
        isempty(E) && error("No roots or poles found in the domain.")

        # Select candidate edges that are longer than the chosen tolerance
        selectE = filter(e -> longedge(e, tolerance, g2f), E)
        isempty(selectE) && return tess, E, quadrants

        maxElength = maximum(distance(g2f(e)) for e in selectE)
        maxElength < tolerance && return tess, E, quadrants

        # How many times does each triangle contain a `selectE` node?
        trianglecounts = counttriangleswithnodes(tess, selectE)
        zone1triangles, zone2triangles = splittriangles(tess, trianglecounts)

        # Add new nodes in zone 1
        newnodes = Vector{IndexablePoint2D}()
        zone1newnodes!(newnodes, zone1triangles, g2f, tolerance)

        # Add new nodes in zone 2
        zone2newnodes!(newnodes, zone2triangles)

        # Have to assign indexes to new nodes (which are all currently -1)
        setindex!.(newnodes, (1:length(newnodes)).+numnodes)
    end

    return tess, E, quadrants
end

function tesselate!(
    tess::DelaunayTessellation2D{IndexablePoint2D},
    newnodes::Vector{IndexablePoint2D},
    f::ScaledFunction,
    g2f::Geometry2Function,
    tolerance,
    ::PlotData
    )

    # Initialize
    numnodes = tess._total_points_added
    @assert numnodes == 0

    E = Vector{DelaunayEdge{IndexablePoint2D}}()
    quadrants = Vector{Int8}()

    iteration = 0
    while (iteration < MAXITERATIONS) && (numnodes < MAXNODES)
        iteration += 1

        # Determine which quadrant function value belongs at each node
        numnewnodes = length(newnodes)
        append!(quadrants, Vector{Int8}(undef, numnewnodes))
        assignquadrants!(quadrants, newnodes, f)

        # Add new nodes to `tess`
        push!(tess, newnodes)
        numnodes += numnewnodes

        # Determine candidate edges that may be near a root or pole
        E, phasediffs = candidateedges(tess, quadrants, PlotData())
        isempty(E) && error("No roots found in the domain")

        # Select candidate edges that are longer than the chosen tolerance
        selectE = filter(e -> longedge(e, tolerance, g2f), E)
        isempty(selectE) && return tess, E, quadrants, phasediffs

        maxElength = maximum(distance(g2f(e)) for e in selectE)  # BUG: Type not known?
        maxElength < tolerance && return tess, E, quadrants, phasediffs

        # How many times does each triangle contain a `selectE` node?
        trianglecounts = counttriangleswithnodes(tess, selectE)
        zone1triangles, zone2triangles = splittriangles(tess, trianglecounts)

        # Add new nodes in zone 1
        newnodes = Vector{IndexablePoint2D}()
        zone1newnodes!(newnodes, zone1triangles, g2f, tolerance)

        # Add new nodes in zone 2
        zone2newnodes!(newnodes, zone2triangles)

        # Have to assign indexes to new nodes (which are all currently -1)
        setindex!.(newnodes, (1:length(newnodes)).+numnodes)
    end

    return tess, E, quadrants, phasediffs
end

"""
    grpf(fcn, origcoords, tolerance, tess_size_hint=5000)

Return roots and poles of a single (complex) argument function `fcn`.

Searches within a domain specified by the vector of `origcoords` with a final `tolerance`.
`tess_size_hint` is a sizehint for the DelaunayTessellation.

# Examples
```jldoctest
julia> simplefcn(z) = (z - 1)*(z - im)^2*(z + 1)^3/(z + im)

julia> xb, xe = -2, 2

julia> yb, ye = -2, 2

julia> r = 0.1

julia> tolerance = 1e-9

julia> origcoords = rectangulardomain(complex(xb, yb), complex(xe, ye), r)

julia> roots, poles = grpf(simplefcn, origcoords, tolerance);

julia> roots
3-element Array{Complex{Float64},1}:
    -0.9999999999512241 - 2.865605189037104e-11im
     0.9999999996829548 - 6.208811242913729e-11im
 1.9022756703179778e-10 + 1.0000000000372526im

 julia> poles
 1-element Array{Complex{Float64},1}:
 -3.8045513406359555e-10 - 1.0000000002235174im
```
"""
function grpf(fcn::Function, origcoords::AbstractArray{<:Complex}, tolerance, tess_size_hint=5000)

    # TODO: See pull request #50 on VoronoiDelaunay.jl which handles the space
    # mapping automatically.

    # Need to map space domain for VoronoiDelaunay.jl
    rmin, rmax = minimum(real, origcoords), maximum(real, origcoords)
    imin, imax = minimum(imag, origcoords), maximum(imag, origcoords)

    # Be slightly conservative with our scaling to ensure we stay inside of
    # VoronoiDelaunay.jl `max_coord` and `min_coord`
    width = MAXCOORD - MINCOORD
    ra = width/(rmax-rmin)
    rb = MAXCOORD - ra*rmax

    ia = width/(imax-imin)
    ib = MAXCOORD - ia*imax

    origcoords = fcn2geom.(origcoords, ra, rb, ia, ib)

    @assert minimum(real, origcoords) >= min_coord && minimum(imag, origcoords) >= min_coord &&
        maximum(real, origcoords) <= max_coord && maximum(imag, origcoords) <= max_coord "Scaled coordinates out of bounds"

    newnodes = [IndexablePoint2D(real(coord), imag(coord), idx) for (idx, coord) in enumerate(origcoords)]
    tess = DelaunayTessellation2D{IndexablePoint2D}(tess_size_hint)

    f = ScaledFunction(fcn, ra, rb, ia, ib)
    g2f = Geometry2Function(ra, rb, ia, ib)

    tess, E, quadrants = tesselate!(tess, newnodes, f, g2f, tolerance)
    C = contouredges(tess, E)
    regions = evaluateregions!(C, g2f)
    zroots, zpoles = rootsandpoles(regions, quadrants, g2f)

    return zroots, zpoles
end

"""
    grpf(fcn, origcoords, tolerance, ::PlotData, tess_size_hint=5000)

Variant of `grpf` that returns `quadrants` and `phasediffs` in addition to `zroots` and
`zpoles`, primarily for plotting or diagnostics.

# Examples
```jldoctest
julia> simplefcn(z) = (z - 1)*(z - im)^2*(z + 1)^3/(z + im)

julia> xb, xe = -2, 2

julia> yb, ye = -2, 2

julia> r = 0.1

julia> tolerance = 1e-9

julia> origcoords = rectangulardomain(complex(xb, yb), complex(xe, ye), r)

julia> roots, poles, quadrants, phasediffs = grpf(simplefcn, origcoords, tolerance, PlotData());

julia> roots
3-element Array{Complex{Float64},1}:
    -0.9999999999512241 - 2.865605189037104e-11im
     0.9999999996829548 - 6.208811242913729e-11im
 1.9022756703179778e-10 + 1.0000000000372526im

 julia> poles
 1-element Array{Complex{Float64},1}:
 -3.8045513406359555e-10 - 1.0000000002235174im
```
"""
function grpf(fcn::Function, origcoords::AbstractArray{<:Complex}, tolerance, ::PlotData, tess_size_hint=5000)
    # Need to map space domain for VoronoiDelaunay.jl
    rmin, rmax = minimum(real, origcoords), maximum(real, origcoords)
    imin, imax = minimum(imag, origcoords), maximum(imag, origcoords)

    # Be slightly conservative with our scaling to ensure we stay inside of
    # VoronoiDelaunay.jl `max_coord` and `min_coord`
    width = MAXCOORD - MINCOORD
    ra = width/(rmax-rmin)
    rb = MAXCOORD - ra*rmax

    ia = width/(imax-imin)
    ib = MAXCOORD - ia*imax

    origcoords = fcn2geom.(origcoords, ra, rb, ia, ib)
    @assert minimum(real, origcoords) >= min_coord && minimum(imag, origcoords) >= min_coord &&
        maximum(real, origcoords) <= max_coord && maximum(imag, origcoords) <= max_coord "Scaled coordinates out of bounds"

    newnodes = [IndexablePoint2D(real(coord), imag(coord), idx) for (idx, coord) in enumerate(origcoords)]
    tess = DelaunayTessellation2D{IndexablePoint2D}(tess_size_hint)

    f = ScaledFunction(fcn, ra, rb, ia, ib)
    g2f = Geometry2Function(ra, rb, ia, ib)

    tess, E, quadrants, phasediffs = tesselate!(tess, newnodes, f, g2f, tolerance, PlotData())
    C = contouredges(tess, E)
    regions = evaluateregions!(C, g2f)
    zroots, zpoles = rootsandpoles(regions, quadrants, g2f)

    return zroots, zpoles, quadrants, phasediffs, tess, g2f
end

end # module<|MERGE_RESOLUTION|>--- conflicted
+++ resolved
@@ -1,18 +1,10 @@
 __precompile__(true)
 
-# NOTE: Matlab files ('.m') referenced with `MATLAB: `  refer to the git repo:
-# https://github.com/PioKow/GRPF
-
 """
 # GRPF: Global complex Roots and Poles Finding algorithm
 
 A Julia implementation of the GRPF (https://github.com/PioKow/GRPF) by Piotr
-<<<<<<< HEAD
-Kowalczyk. Matlab files ('.m') listed in _see also_ sections of function doc
-strings refer to Piotr's git repo.
-=======
 Kowalczyk.
->>>>>>> ebe58f85
 """
 module GRPF
 
@@ -68,13 +60,14 @@
 
 export rectangulardomain, diskdomain, grpf, PlotData
 
-# MATLAB: `vinq.m`
 """
     quadrant(val)
 
 Convert complex function value `val` to quadrant number.
 """
 @inline function quadrant(val::Complex)::Int8
+    # NOTE: This function correponds to `vinq.m`
+
     rv, iv = reim(val)
     if (rv > 0) & (iv >= 0)
         return 1
@@ -114,10 +107,9 @@
 quadrants requires at least one edge of ``|ΔQ| = 2``, then all such edges are potentially
 in the vicinity of a root or pole.
 
-Notes:
- - Order of ``𝓔`` is not guaranteed.
- - Count of phasediffs `ΔQ` of value 1 and 3 can differ from Matlab in normal operation,
- because it depends on "direction" of edge.
+Note:
+
+  - Order of ``𝓔`` is not guaranteed.
 """
 function candidateedges(
     tess::DelaunayTessellation2D{IndexablePoint2D},
@@ -131,6 +123,8 @@
         idxa, idxb = getindex(nodea), getindex(nodeb)
 
         # NOTE: To match Matlab, force `idxa` < `idxb`
+        # Count of phasediffs `ΔQ` of value 1 and 3 can differ from Matlab
+        # because it depends on "direction" of edge.
         # (order doesn't matter for `ΔQ == 2`, which is the only case we care about)
         # if idxa > idxb
         #     idxa, idxb = idxb, idxa
@@ -390,7 +384,6 @@
     return zone1triangles, zone2triangles
 end
 
-# MATLAB: `FindNextNode.m`
 """
     findnextnode(prevnode, refnode, tempnodes, g2f)
 
@@ -403,6 +396,7 @@
     tempnodes::Vector{IndexablePoint2D},
     g2f::Geometry2Function
     )
+    # NOTE: This function correponds to `FindNextNode.m`
 
     P = g2f(prevnode)
     S = g2f(refnode)
@@ -427,23 +421,17 @@
     return minphi_idx
 end
 
-# TODO: Go in reverse (from `end` rather than `1` so we don't popfirst!) or use careful indexing
-# and don't pop at all
-# NOTE: The nodes of each region are in reverse order compared to Matlab wrt their quadrants?
-"""
-<<<<<<< HEAD
+"""
     evaluateregions!(C, g2f)
-
-# Note: The nodes of each region are in reverse order compared to Matlab wrt their quadrants?
-=======
-    evaluateregions!(𝐶, g2f)
->>>>>>> ebe58f85
 """
 function evaluateregions!(
     C::Vector{DelaunayEdge{IndexablePoint2D}},
     g2f::Geometry2Function
     )
     # TODO: do this without the `popfirst!`s and `deleteat!`s
+
+    # NOTE: The nodes of each region are in reverse order compared to Matlab
+    # with respect to their quadrants
 
     # Initialize
     numregions = 1
